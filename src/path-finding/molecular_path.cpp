#include <algorithm>
#include <iostream>
#include <ctime>

#include <gromacs/pbcutil/pbc.h>
#include <gromacs/selection/nbsearch.h>
#include <gromacs/selection/selection.h>

#include "geometry/cubic_spline_interp_1D.hpp"
#include "geometry/cubic_spline_interp_3D.hpp"
#include "geometry/spline_curve_1D.hpp"
#include "geometry/spline_curve_3D.hpp"

#include "path-finding/molecular_path.hpp"


/*
 * Constructor.
 */
MolecularPath::MolecularPath(std::vector<gmx::RVec> &pathPoints, 
                             std::vector<real> &pathRadii)
    : centreLine_()
    , poreRadius_()
{
    // assign internal containers for original path data:
    pathPoints_ = pathPoints;
    pathRadii_ = pathRadii;

    // construct centre line spline by interpolation of path points:
    CubicSplineInterp3D Interp3D;
    centreLine_ = Interp3D(pathPoints_, eSplineInterpBoundaryHermite);

    // get arc length at original control points:
    std::vector<real> arcLen = centreLine_.ctrlPointArcLength();
    openingLo_ = arcLen.front();
    openingHi_ = arcLen.back();
    length_ = std::abs(openingHi_ - openingLo_);

    // interpolate radius:
    CubicSplineInterp1D Interp1D;
    poreRadius_ =  Interp1D(arcLen, pathRadii_, eSplineInterpBoundaryHermite);

    // reparameterise centre line spline by arc length:
    centreLine_.arcLengthParam();
}


/*
 * Destructor.
 */
MolecularPath::~MolecularPath()
{

}


/*
 * Maps all positions onto molecular pathway.
 */
std::map<int, gmx::RVec>
MolecularPath::mapSelection(gmx::Selection mapSel,
                            t_pbc *nbhSearchPbc)
{
<<<<<<< HEAD
    real mapTol = 1e-3;
=======
    // create a set of reference positions on the pore centre line:
    // TODO: fine grain the reference point set
    gmx::AnalysisNeighborhoodPositions centreLinePos(pathPoints_);

    // prepare neighborhood search:
    real nbhSearchCutoff = 1.0;
    real mapTol = 1e-3;
    gmx::AnalysisNeighborhood nbh;
    nbh.setCutoff(nbhSearchCutoff);
>>>>>>> e44814b0

    // create a set of reference positions on the pore centre line:
    // TODO: how to select these parameters automatically?
    int nPathSamples = 1000;
    real extrapDist = 100.0;
    std::vector<real> arcLenSample = this -> sampleArcLength(nPathSamples, extrapDist);
    const std::vector<gmx::RVec> pathSample = this -> samplePoints(arcLenSample);
    gmx::AnalysisNeighborhoodPositions centreLinePos(pathSample);

    // build map of pathway mapped coordinates:
    std::map<int, gmx::RVec> mappedCoords;
    for(int i = 0; i < mapSel.posCount(); i++)
    {
        // cartesian coordinates of test position:
        gmx::RVec cartCoord = mapSel.position(i).x();

        // find closest sample point:
        std::vector<real> distances;
        distances.reserve(pathSample.size());
        for(unsigned int j = 0; j < pathSample.size(); j++)
        {
            distances.push_back( distance2(cartCoord, pathSample[j]) );
        }
        int idxMinDist = std::min_element(distances.begin(), distances.end()) - distances.begin();

        // refine mapping by distance minimisation:
        int idx = idxMinDist;
        gmx::RVec mappedCoord = centreLine_.cartesianToCurvilinear(cartCoord,
                                                                   arcLenSample[idx - 1],
                                                                   arcLenSample[idx + 1],
                                                                   mapTol);

        // check that all points have been mapped to the interior of the spline sample:
        if( idxMinDist == 0 || idxMinDist == (pathSample.size() - 1) )
        {
            std::cerr<<"ERROR: Some particles mapped onto spline sample endpoints."<<std::endl;
            std::cerr<<"idxMinDist = "<<idxMinDist<<std::endl;
            std::cerr<<"Increase extrapolation distance!"<<std::endl;
            std::abort();
        }

        // add to list of mapped coordinates:
        mappedCoords[mapSel.position(i).mappedId()] = mappedCoord;
    }

    return mappedCoords;
}


/*
 * Checks if points described by a set of mapped coordinates lie within the 
 * pre radius.
 */
std::map<int, bool>
MolecularPath::checkIfInside(std::map<int, gmx::RVec> mappedCoords,
                             real margin)
{
    // create map for check results:
    std::map<int, bool> isInside;

    std::map<int, gmx::RVec>::iterator it;
    for(it = mappedCoords.begin(); it != mappedCoords.end(); it++)
    {
        real evalPoint = it -> second[0];
        isInside[it -> first] = (it -> second[1] < (poreRadius_(evalPoint, 0, eSplineEvalDeBoor)) + margin);
    }

    // return assessment:
    return isInside;
}


/*
 * Simple getter function for access to original path points.
 */
std::vector<gmx::RVec>
MolecularPath::pathPoints()
{
    return pathPoints_;
}


/*
 * Simple getter function for access to original radii.
 */
std::vector<real>
MolecularPath::pathRadii()
{
    return pathRadii_;
}


/*
 * Returns length of the pathway, defined as the the arc length distance 
 * between the first and last control point
 */
real
MolecularPath::length()
{
    return length_;
}



/*
 * Returns a vector of equally spaced arc length points that extends a 
 * specified distance beyond the openings of the pore.
 */
std::vector<real>
MolecularPath::sampleArcLength(int nPoints,
                               real extrapDist)
{
    // get spacing of points in arc length:
    real arcLenStep = sampleArcLenStep(nPoints, extrapDist);

    // evaluate spline to obtain sample points:
    std::vector<real> arcLengthSample;
    arcLengthSample.reserve(nPoints);
    for(int i = 0; i < nPoints; i++)
    {
        // calculate evaluation point:
        arcLengthSample.push_back( openingLo_ - extrapDist + i*arcLenStep );  
    }

    // return vector of points:
    return arcLengthSample;
}



/*
 * Returns a vector of point on the molecular path's centre line. The points 
 * will be equally spaced in arc length and sampling will extend beyond the 
 * pore openings for the specified distance.
 */
std::vector<gmx::RVec>
MolecularPath::samplePoints(int nPoints,
                            real extrapDist)
{
    // sample equidistant arc length values:
    std::vector<real> arcLengthSteps = sampleArcLength(nPoints, extrapDist);

    // return vector of points at these values:
    return samplePoints(arcLengthSteps);
}


/*
 * Returns a vector of points on the path's centre line at the given arc length
 * parameter values.
 */
std::vector<gmx::RVec>
MolecularPath::samplePoints(std::vector<real> arcLengthSample)
{
    // evaluate spline to obtain sample points:
    std::vector<gmx::RVec> points;
    points.reserve(arcLengthSample.size());
    for(int i = 0; i < arcLengthSample.size(); i++)
    {
        // evaluate spline at this point:
        points.push_back( centreLine_(arcLengthSample[i], 0, eSplineEvalDeBoor) );
    }

    // return vector of points:
    return points;
}


/*!
 * Returns vector of \p nPoints tangents to the centre line. The samples are 
 * taken from equidistant points along the spline, extending \p extrapDist into 
 * the extrapolation range on either side. 
 */
std::vector<gmx::RVec>
MolecularPath::sampleTangents(int nPoints, real extrapDist)
{
    // sample equidistant arc length values:
    std::vector<real> arcLengthSteps = sampleArcLength(nPoints, extrapDist);

    // return vector of tangents at these values:
    return sampleTangents(arcLengthSteps);
}


/*!
 * Returns vector of tangents to the centre line. These are calculate at the 
 * evaluation points given on \p arcLengthSample.
 */
std::vector<gmx::RVec>
MolecularPath::sampleTangents(std::vector<real> arcLengthSample)
{    
    // evaluate spline to obtain sample points:
    std::vector<gmx::RVec> tangents;
    tangents.reserve(arcLengthSample.size());
    for(int i = 0; i < arcLengthSample.size(); i++)
    {
        // evaluate spline at this point:
        tangents.push_back( centreLine_.tangentVec(arcLengthSample[i]) );
    }

    // return vector of points:
    return tangents;
}


/*!
 * Returns vector of \p nPoints tangents to the centre line. The samples are 
 * taken from equidistant points along the spline, extending \p extrapDist into 
 * the extrapolation range on either side. All tangents are explicitly 
 * normalised in this function.
 */

std::vector<gmx::RVec>
MolecularPath::sampleNormTangents(int nPoints, real extrapDist)
{
    // sample equidistant arc length values:
    std::vector<real> arcLengthSteps = sampleArcLength(nPoints, extrapDist);

    // return vector of tangents at these values:
    std::vector<gmx::RVec> tangents = sampleTangents(arcLengthSteps);

    // normalise all tangent vectors:
    std::vector<gmx::RVec>::iterator it;
    for(it = tangents.begin(); it != tangents.end(); it++)
    {
        unitv(*it, *it);
    }

    return tangents;
}

/*!
 * Returns vector of tangents to the centre line. These are calculate at the 
 * evaluation points given on \p arcLengthSample. All tangents are explicitly
 * normalised in this function.
 */
std::vector<gmx::RVec>
MolecularPath::sampleNormTangents(std::vector<real> arcLengthSample)
{    
    // evaluate spline to obtain sample points:
    std::vector<gmx::RVec> tangents;
    tangents.reserve(arcLengthSample.size());
    for(int i = 0; i < arcLengthSample.size(); i++)
    {
        // evaluate spline at this point:
        tangents.push_back( centreLine_.tangentVec(arcLengthSample[i]) );

        // normalise tangent vector:
        unitv(tangents.back(), tangents.back());
    }

    // return vector of points:
    return tangents;
}


/*
 *
 */
std::vector<gmx::RVec>
MolecularPath::sampleNormals(int nPoints, real extrapDist)
{
    // sample equidistant arc length values:
    std::vector<real> arcLengthSteps = sampleArcLength(nPoints, extrapDist);

    // return vector of normals at these values:
    return sampleNormals(arcLengthSteps);
}


/*
 * TODO: implement this
 */
std::vector<gmx::RVec>
MolecularPath::sampleNormals(std::vector<real> arcLengthSample)
{
    // evaluate spline to obtain sample points:
    std::vector<gmx::RVec> normals;

    // return vector of points:
    return normals;
}


/*
 * Returns a vector of radius values at equally spaced points a long the path.
 * Sampling extends the specified distance beyond the openings of the pore.
 */
std::vector<real>
MolecularPath::sampleRadii(int nPoints,
                           real extrapDist)
{
    // get spacing of points in arc length:
    real arcLenStep = sampleArcLenStep(nPoints, extrapDist);

    // evaluate spline to obtain sample points:
    std::vector<real> radii;
    for(int i = 0; i < nPoints; i++)
    {
        // calculate evaluation point:
        real evalPoint = openingLo_ - extrapDist + i*arcLenStep;  

        // evaluate spline at this point:
        radii.push_back( poreRadius_(evalPoint, 0, eSplineEvalDeBoor) );
    }

    // return vector of points:
    return radii;
}


/*
 * Returns a vector of radius values at the given arc length parameter values.
 */
std::vector<real>
MolecularPath::sampleRadii(std::vector<real> arcLengthSample)
{
    // evaluate spline to obtain sample points:
    std::vector<real> radii;
    for(int i = 0; i < arcLengthSample.size(); i++)
    {
        // evaluate spline at this point:
        radii.push_back( poreRadius_(arcLengthSample[i], 0, eSplineEvalDeBoor) );
    }

    // return vector of points:
    return radii;
}


/*
 *
 */
real
MolecularPath::sampleArcLenStep(int nPoints, real extrapDist)
{
    // get spacing of points in arc length:
    return (this -> length() + 2.0*extrapDist)/(nPoints - 1);
}












<|MERGE_RESOLUTION|>--- conflicted
+++ resolved
@@ -61,9 +61,6 @@
 MolecularPath::mapSelection(gmx::Selection mapSel,
                             t_pbc *nbhSearchPbc)
 {
-<<<<<<< HEAD
-    real mapTol = 1e-3;
-=======
     // create a set of reference positions on the pore centre line:
     // TODO: fine grain the reference point set
     gmx::AnalysisNeighborhoodPositions centreLinePos(pathPoints_);
@@ -73,7 +70,6 @@
     real mapTol = 1e-3;
     gmx::AnalysisNeighborhood nbh;
     nbh.setCutoff(nbhSearchCutoff);
->>>>>>> e44814b0
 
     // create a set of reference positions on the pore centre line:
     // TODO: how to select these parameters automatically?
@@ -81,7 +77,6 @@
     real extrapDist = 100.0;
     std::vector<real> arcLenSample = this -> sampleArcLength(nPathSamples, extrapDist);
     const std::vector<gmx::RVec> pathSample = this -> samplePoints(arcLenSample);
-    gmx::AnalysisNeighborhoodPositions centreLinePos(pathSample);
 
     // build map of pathway mapped coordinates:
     std::map<int, gmx::RVec> mappedCoords;
