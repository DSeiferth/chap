#include <algorithm>	// for std::max_element()
#include <cmath>		// for std::sqrt()
#include <fstream>
#include <iomanip>
#include <string>
#include <cstring>
#include <ctime>
#include <regex>

#include <gromacs/topology/atomprop.h>
#include <gromacs/random/threefry.h>
#include <gromacs/random/uniformrealdistribution.h>
#include <gromacs/fileio/confio.h>
#include <gromacs/utility/programcontext.h>

#include "trajectory-analysis/trajectory-analysis.hpp"

#include "aggregation/boltzmann_energy_calculator.hpp"
#include "aggregation/number_density_calculator.hpp"
#include "aggregation/multiscalar_time_series.hpp"
#include "aggregation/scalar_time_series.hpp"

#include "config/config.hpp"
#include "config/version.hpp"

#include "geometry/cubic_spline_interp_1D.hpp"
#include "geometry/cubic_spline_interp_3D.hpp"
#include "geometry/linear_spline_interp_1D.hpp"
#include "geometry/spline_curve_1D.hpp"
#include "geometry/spline_curve_3D.hpp"

#include "io/analysis_data_json_frame_exporter.hpp"
#include "io/json_doc_importer.hpp"
#include "io/molecular_path_obj_exporter.hpp"
#include "io/multiscalar_time_series_json_converter.hpp"
#include "io/results_json_exporter.hpp"
#include "io/spline_curve_1D_json_converter.hpp"
#include "io/summary_statistics_json_converter.hpp"
#include "io/summary_statistics_vector_json_converter.hpp"

#include "statistics/amise_optimal_bandwidth_estimator.hpp"
#include "statistics/histogram_density_estimator.hpp"
#include "statistics/kernel_density_estimator.hpp"
#include "statistics/summary_statistics.hpp"
#include "statistics/weighted_kernel_density_estimator.hpp"

#include "trajectory-analysis/analysis_data_long_format_plot_module.hpp"
#include "trajectory-analysis/analysis_data_pdb_plot_module.hpp"

#include "path-finding/inplane_optimised_probe_path_finder.hpp"
#include "path-finding/optimised_direction_probe_path_finder.hpp"
#include "path-finding/naive_cylindrical_path_finder.hpp"
#include "path-finding/vdw_radius_provider.hpp"

using namespace gmx;



/*
 * Constructor for the trajectoryAnalysis class.
 */
trajectoryAnalysis::trajectoryAnalysis()
    : pfProbeRadius_(0.0)
    , pfMaxProbeSteps_(1e3)
    , pfInitProbePos_(3)
    , pfChanDirVec_(3)
    , saMaxCoolingIter_(1e3)
    , saNumCostSamples_(50)
    , saConvRelTol_(1e-10)
    , saInitTemp_(10.0)
    , saCoolingFactor_(0.99)
    , saStepLengthFactor_(0.01)
    , saUseAdaptiveCandGen_(false)
{
    registerAnalysisDataset(&frameStreamData_, "frameStreamData");
    frameStreamData_.setMultipoint(true); 

    // register internal timing dataset:
    registerAnalysisDataset(&timingData_, "timingData");

    // default initial probe position and chanell direction:
    pfInitProbePos_ = {0.0, 0.0, 0.0};
    pfChanDirVec_ = {0.0, 0.0, 1.0};


}



/*
 *
 */
void
trajectoryAnalysis::initOptions(IOptionsContainer          *options,
                                TrajectoryAnalysisSettings *settings)
{    
    // HELP TEXT
    //-------------------------------------------------------------------------

	// set help text:
	static const char *const desc[] = {
		"This is a first prototype for the CHAP tool.",
		"There is NO HELP, you are on your own!"
	};
    settings -> setHelpText(desc);


    // SETTINGS
    //-------------------------------------------------------------------------

	// require the user to provide a topology file input:
    settings -> setFlag(TrajectoryAnalysisSettings::efRequireTop);

    // will not use periodic boundary conditions:
    // TODO set PBC back to true
    settings -> setPBC(false);
    settings -> setFlag(TrajectoryAnalysisSettings::efNoUserPBC);

    // will make molecules whole:
    settings -> setRmPBC(false);
    settings -> setFlag(TrajectoryAnalysisSettings::efNoUserRmPBC);

    // will use coordinates from topology:
    settings -> setFlag(TrajectoryAnalysisSettings::efUseTopX, true);


    // SELECTION OPTIONS
    //-------------------------------------------------------------------------

	options -> addOption(SelectionOption("sel-pathway")
	                     .store(&refsel_).required()
		                 .description("Reference group that defines the "
                                      "permeation pathway (usually "
                                      "'Protein') "));

	options -> addOption(SelectionOption("sel-solvent")
                         .storeVector(&sel_)
	                     .description("Group of small particles to calculate "
                                      "density of (usually 'Water')"));


    // OUTPUT OPTIONS
    // ------------------------------------------------------------------------

    // TODO:not currently used, but potentially useful in future
    /*
    options -> addOption(IntegerOption("num-out-pts")
                         .store(&nOutPoints_)
                         .defaultValue(1000)
                         .description("Number of sample points of pore centre "
                                      "line that are written to output."));*/

    options -> addOption(StringOption("out-filename")
	                     .store(&outputBaseFileName_)
                         .defaultValue("output")
                         .description("File name for output files without "
                                      "file extension. Proper file extensions "
                                      "(e.g. filename.json) will be added "
                                      "internally."));

    options -> addOption(IntegerOption("out-num-points")
	                     .store(&outputNumPoints_)
                         .defaultValue(1000)
                         .description("."));

    options -> addOption(RealOption("out-extrap-dist")
	                     .store(&outputExtrapDist_)
                         .defaultValue(0.0)
                         .description("."));


    // PATH FINDING PARAMETERS
    //-------------------------------------------------------------------------

    const char * const allowedPathFindingMethod[] = {"naive_cylindrical",
                                                     "inplane_optim"};
    pfMethod_ = ePathFindingMethodInplaneOptimised;                                         
    options -> addOption(EnumOption<ePathFindingMethod>("pf-method")
                         .enumValue(allowedPathFindingMethod)
                         .store(&pfMethod_)
                         .description("Path finding method. The default "
                                      "inplane_optim implements the algorithm "
                                      "used in the HOLE programme, where the "
                                      "position of a probe sphere is "
                                      "optimised in subsequent parallel "
                                      "planes so as to maximise its radius. "
                                      "The alternative naive_cylindrical "
                                      "simply uses a cylindrical volume as "
                                      "permeation pathway."));

    const char * const allowedVdwRadiusDatabase[] = {"hole_amberuni",
                                                     "hole_bondi",
                                                     "hole_hardcore",
                                                     "hole_simple", 
                                                     "hole_xplor",
                                                     "user"};
    pfVdwRadiusDatabase_ = eVdwRadiusDatabaseHoleSimple;
    options -> addOption(EnumOption<eVdwRadiusDatabase>("pf-vdwr-database")
                         .enumValue(allowedVdwRadiusDatabase)
                         .store(&pfVdwRadiusDatabase_)
                         .description("Database of van-der-Waals radii to be "
                                      "used in pore finding"));

    options -> addOption(RealOption("pf-vdwr-fallback")
                         .store(&pfDefaultVdwRadius_)
                         .storeIsSet(&pfDefaultVdwRadiusIsSet_)
                         .defaultValue(-1.0)
                         .description("Fallback van-der-Waals radius for "
                                      "atoms that are not listed in "
                                      "van-der-Waals radius database. If "
                                      "negative, an error will be thrown if "
                                      "the database does not contain a "
                                      "van-der-Waals radii for all particles "
                                      "in the pathway defining group."));

    options -> addOption(StringOption("pf-vdwr-json")
                         .store(&pfVdwRadiusJson_)
                         .storeIsSet(&pfVdwRadiusJsonIsSet_)
                         .description("JSON file with user defined "
                                      "van-der-Waals radii. Will be "
                                      "ignored unless -pf-vdwr-database is "
                                      "set to 'user'."));

    const char * const allowedPathAlignmentMethod[] = {"none",
                                                       "ipp"};
    pfPathAlignmentMethod_ = ePathAlignmentMethodIpp;
    options -> addOption(EnumOption<ePathAlignmentMethod>("pf-align-method")
                         .enumValue(allowedPathAlignmentMethod)
                         .store(&pfPathAlignmentMethod_)
                         .description("Method for aligning pathway "
                                      "coordinates across time steps"));

    options -> addOption(RealOption("pf-probe-step")
                         .store(&pfProbeStepLength_)
                         .defaultValue(0.025)
                         .description("Step length for probe movement."));

    options -> addOption(RealOption("pf-max-free-dist")
                         .store(&pfMaxProbeRadius_)
                         .defaultValue(1.0)
                         .description("Maximum radius of pore."));

    options -> addOption(IntegerOption("pf-max-probe-steps")
                         .store(&pfMaxProbeSteps_)
                         .defaultValue(10000)
                         .description("Maximum number of steps the probe is "
                                      "moved in either direction."));

    options -> addOption(SelectionOption("pf-sel-ipp")
                         .store(&ippsel_)
                         .storeIsSet(&ippselIsSet_)
	                     .description("Reference group from which to "
                                      "determine the initial probe position "
                                      "for the path finding algorithm. If "
                                      "unspecified, this defaults to the "
                                      "overall path defining group. Will be "
                                      "overridden if init-probe-pos is set "
                                      "explicitly."));

    options -> addOption(RealOption("pf-init-probe-pos")
                         .storeVector(&pfInitProbePos_)
                         .storeIsSet(&pfInitProbePosIsSet_)
                         .valueCount(3)
                         .description("Initial position of probe in "
                                      "probe-based pore finding algorithms. "
                                      "If set explicitly, it will overwrite "
                                      "the COM-based initial position set "
                                      "with the ippselflag."));

    std::vector<real> chanDirVec_ = {0.0, 0.0, 1.0};
    options -> addOption(RealOption("pf-chan-dir-vec")
                         .storeVector(&pfChanDirVec_)
                         .storeIsSet(&pfChanDirVecIsSet_)
                         .valueCount(3)
                         .description("Channel direction vector. Will be "
                                      "normalised to unit vector internally. "
                                      "If unset pore is assumed to be "
                                      "oriented in z-direction."));
   
    // max-free-dist and largest vdW radius
    options -> addOption(DoubleOption("pf-cutoff")
	                     .store(&cutoff_)
                         .storeIsSet(&cutoffIsSet_)
                         .description("Cutoff for distance searches in path "
                                      "finding algorithm. A value of zero "
                                      "or less means no cutoff is applied."));
 


    // OPTIMISATION PARAMETERS
    //-------------------------------------------------------------------------

    options -> addOption(Int64Option("sa-seed")
                         .store(&saRandomSeed_)
                         .storeIsSet(&saRandomSeedIsSet_)
                         .description("Seed used in pseudo random number "
                                      "generation for simulated annealing. "
                                      "If not set explicitly, a random seed "
                                      "is used."));

    options -> addOption(IntegerOption("sa-max-iter")
                          .store(&saMaxCoolingIter_)
                          .defaultValue(0)
                          .description("Maximum number of cooling iterations "
                                       "in one simulated annealing run."));
                          
    options -> addOption(RealOption("sa-init-temp")
                         .store(&pfPar_["saInitTemp"])
                         .defaultValue(0.1)
                         .description("Simulated annealing initial "
                                      "temperature."));

    options -> addOption(RealOption("sa-cooling-fac")
                         .store(&pfPar_["saCoolingFactor"])
                         .defaultValue(0.98)
                         .description("Simulated annealing cooling factor."));

    options -> addOption(RealOption("sa-step")
                         .store(&pfPar_["saStepLengthFactor"])
                         .defaultValue(0.001)
                         .description("Step length factor used in candidate "
                                      "generation. Defaults to 0.001."));

    options -> addOption(IntegerOption("nm-max-iter")
                         .store(&nmMaxIter_)
                         .defaultValue(100)
                         .description("Number of Nelder-Mead simplex "
                                      "iterations in path finding algorithm."));

    options -> addOption(RealOption("nm-init-shift")
                         .store(&pfPar_["nmInitShift"])
                         .defaultValue(0.1)
                         .description("Distance of vertices in initial "
                                      "Nelder-Mead simplex."));


    // PATH MAPPING PARAMETERS
    //-------------------------------------------------------------------------

    options -> addOption(RealOption("pm-pl-margin")
	                     .store(&poreMappingMargin_)
                         .defaultValue(0.5)
                         .description("Margin for determining pathway lining "
                                      "residues. A residue is considered to "
                                      "be pathway lining if it is no further "
                                      "than the local path radius plus this "
                                      "margin from the pathway's centre "
                                      "line."));


    // DENSITY ESTIMATION PARAMETERS
    //-------------------------------------------------------------------------

    const char * const allowedDensityEstimationMethod[] = {"histogram",
                                                           "kernel"};
    deMethod_ = eDensityEstimatorKernel;
    options -> addOption(EnumOption<eDensityEstimator>("de-method")
                         .enumValue(allowedDensityEstimationMethod)
                         .store(&deMethod_)
                         .description("Method used for estimating the "
                                      "probability density of the solvent "
                                      "particles along the permeation "
                                      "pathway"));
    
    options -> addOption(RealOption("de-res")
                         .store(&deResolution_)
                         .defaultValue(0.01)
                         .description("Spatial resolution of the density "
                                      "estimator. In case of a histogram, "
                                      "this is the bin width, in case of a "
                                      "kernel density estimator, this is the "
                                      "spacing of the evaluation points."));

    options -> addOption(RealOption("de-bandwidth")
                         .store(&deBandWidth_)
                         .defaultValue(-1.0)
                         .description("Bandwidth for the kernel density "
                                      "estimator. Ignored for other "
                                      "methods. If negative or zero, bandwidth"
                                      " will be determined automatically "
                                      "to minimise the asymptotic mean "
                                      "integrated squared error (AMISE)."));

    options -> addOption(RealOption("de-bw-scale")
                         .store(&deBandWidthScale_)
                         .defaultValue(1.0)
                         .description("Scaling factor for the band width."
                                      "Useful to set a bandwidth relative to "
                                      "the AMISE-optimal value."));

    options -> addOption(RealOption("de-eval-cutoff")
                         .store(&deEvalRangeCutoff_)
                         .defaultValue(5)
                         .description("Evaluation range cutoff for kernel "
                                      "density estimator in multiples of "
                                      "bandwidth. Ignored for other methods. "
                                      "Ensures that the density falls off "
                                      "smoothly to zero outside the data "
                                      "range."));


    // HYDROPHOBICITY PARAMETERS
    //-------------------------------------------------------------------------
    
    const char * const allowedHydrophobicityDatabase[] = {"hessa_2005",
                                                          "kyte_doolittle_1982",
                                                          "monera_1995",
                                                          "moon_2011",
                                                          "wimley_white_1996",
                                                          "zhu_2016",
                                                          "memprotmd",
                                                          "user"};
    hydrophobicityDatabase_ = eHydrophobicityDatabaseWimleyWhite1996;
    options -> addOption(EnumOption<eHydrophobicityDatabase>("hydrophob-database")
                         .enumValue(allowedHydrophobicityDatabase)
                         .store(&hydrophobicityDatabase_)
                         .description("Database of hydrophobicity scale for "
                                      "pore forming residues"));

    options -> addOption(RealOption("hydrophob-fallback")
                         .store(&hydrophobicityDefault_)
                         .storeIsSet(&hydrophobicityDefaultIsSet_)
                         .defaultValue(std::nan(""))
                         .description("Fallback hydrophobicity for residues "
                                      "in the pathway defining group. If "
                                      "unset (nan), residues missing in the "
                                      "database will cause an error."));

    options -> addOption(StringOption("hydrophob-json")
                         .store(&hydrophobicityJson_)
                         .storeIsSet(&hydrophobicityJsonIsSet_)
                         .description("JSON file with user defined "
                                      "hydrophobicity scale. Will be "
                                      "ignored unless -hydrophobicity-database"
                                      " is set to 'user'."));
    
    options -> addOption(RealOption("hydrophob-bandwidth")
                         .store(&hpBandWidth_)
                         .defaultValue(0.35)
                         .description("Bandwidth for hydrophobicity kernel."));
}




/*
 * 
 */
void
trajectoryAnalysis::initAnalysis(const TrajectoryAnalysisSettings& /*settings*/,
                                 const TopologyInformation &top)
{
    // save atom coordinates in topology for writing to output later:
    outputStructure_.fromTopology(top);

    // ADD PROPER EXTENSIONS TO FILE NAMES
    //-------------------------------------------------------------------------

    outputJsonFileName_ = outputBaseFileName_ + ".json";
    outputObjFileName_ = outputBaseFileName_ + ".obj";
    outputPdbFileName_ = outputBaseFileName_ + ".pdb";


    // PATH FINDING PARAMETERS
    //-------------------------------------------------------------------------

    // set inut-dependent defaults:
    if( !saRandomSeedIsSet_ )
    {
        saRandomSeed_ = gmx::makeRandomSeed();
    }

    // set parameters in map:
    pfPar_["pfProbeMaxSteps"] = pfMaxProbeSteps_;

    pfPar_["pfCylRad"] = pfMaxProbeRadius_;
    pfPar_["pfCylNumSteps"] = pfPar_["pfProbeMaxSteps"];
    pfPar_["pfCylStepLength"] = pfProbeStepLength_;

    pfPar_["saMaxCoolingIter"] = saMaxCoolingIter_;
    pfPar_["saRandomSeed"] = saRandomSeed_;
    pfPar_["saNumCostSamples"] = saNumCostSamples_;

    pfPar_["nmMaxIter"] = nmMaxIter_;


    // 
    pfParams_.setProbeStepLength(pfProbeStepLength_);
    pfParams_.setMaxProbeRadius(pfMaxProbeRadius_);
    pfParams_.setMaxProbeSteps(pfMaxProbeSteps_);
    
    if( cutoffIsSet_ )
    {
        pfParams_.setNbhCutoff(cutoff_);
    }

    // PATH MAPPING PARAMETERS
    //-------------------------------------------------------------------------

    // sanity checks and automatic defaults:
    if( mappingParams_.mapTol_ <= 0.0 )
    {
        throw(std::runtime_error("Mapping tolerance parameter pm-tol must be positive."));
    }

    if( mappingParams_.extrapDist_ <= 0 )
    {
        throw(std::runtime_error("Extrapolation distance set with pm-extrap-dist may not be negative."));
    }

    if( mappingParams_.sampleStep_ <= 0 )
    {
        throw(std::runtime_error("Sampling step set with pm-sample-step must be positive."));
    }


    // DENSITY ESTIMATION PARAMETERS
    //-------------------------------------------------------------------------

    // which estimator will be used?
    if( deMethod_ == eDensityEstimatorHistogram )
    {
        deParams_.setBinWidth(deResolution_);
    }
    else if( deMethod_ == eDensityEstimatorKernel )
    {
        deParams_.setKernelFunction(eKernelFunctionGaussian);
        deParams_.setBandWidth(deBandWidth_);
        deParams_.setBandWidthScale(deBandWidthScale_);
        deParams_.setEvalRangeCutoff(deEvalRangeCutoff_);
        deParams_.setMaxEvalPointDist(deResolution_);
    }

    
    // HYDROPHOBICITY PARAMETERS
    //-------------------------------------------------------------------------

    // parameters for the hydrophobicity kernel:
    hpResolution_ = deResolution_;
    hpEvalRangeCutoff_ = deEvalRangeCutoff_;
    hydrophobKernelParams_.setKernelFunction(eKernelFunctionGaussian);
    hydrophobKernelParams_.setBandWidth(hpBandWidth_);
    hydrophobKernelParams_.setEvalRangeCutoff(hpEvalRangeCutoff_);
    hydrophobKernelParams_.setMaxEvalPointDist(hpResolution_);


    // PREPARE DATSETS
    //-------------------------------------------------------------------------

    // prepare per frame data stream:
    frameStreamData_.setDataSetCount(9);
    std::vector<std::string> frameStreamDataSetNames = {
            "pathSummary",
            "molPathOrigPoints",
            "molPathRadiusSpline",
            "molPathCentreLineSpline",
            "residuePositions",
            "solventPositions",
            "solventDensitySpline",
            "plHydrophobicitySpline",
            "pfHydrophobicitySpline"};
    std::vector<std::vector<std::string>> frameStreamColumnNames;


    // prepare container for aggregated data:
    frameStreamData_.setColumnCount(0, 14);
    frameStreamColumnNames.push_back({"timeStamp",
                                      "argMinRadius",
                                      "minRadius",
                                      "length",
                                      "volume",
                                      "numPath",
                                      "numSample",
                                      "solventRangeLo",
                                      "solventRangeHi",
                                      "argMinSolventDensity",
                                      "minSolventDensity",
                                      "arcLengthLo",
                                      "arcLengthHi",
                                      "bandWidth"});

    // prepare container for original path points:
    frameStreamData_.setColumnCount(1, 4);
    frameStreamColumnNames.push_back({"x", 
                                      "y",
                                      "z",
                                      "r"});

    // prepare container for path radius:
    frameStreamData_.setColumnCount(2, 2);
    frameStreamColumnNames.push_back({"knots", 
                                      "ctrl"});

    // prepare container for pathway spline:
    frameStreamData_.setColumnCount(3, 4);
    frameStreamColumnNames.push_back({"knots", 
                                      "ctrlX",
                                      "ctrlY",
                                      "ctrlZ"});

    // prepare container for residue mapping results:
    frameStreamData_.setColumnCount(4, 11);
    frameStreamColumnNames.push_back({"resId",
                                      "s",
                                      "rho",
                                      "phi",
                                      "poreLining",
                                      "poreFacing",
                                      "poreRadius",
                                      "solventDensity",
                                      "x",
                                      "y",
                                      "z"});

    // prepare container for solvent mapping:
    frameStreamData_.setColumnCount(5, 9);
    frameStreamColumnNames.push_back({"resId", 
                                      "s",
                                      "rho",
                                      "phi",
                                      "inPore",
                                      "inSample",
                                      "x",
                                      "y",
                                      "z"});

    // prepare container for solvent density:
    frameStreamData_.setColumnCount(6, 2);
    frameStreamColumnNames.push_back({"knots", 
                                      "ctrl"});

    // prepare container for hydrophobicity splines:
    frameStreamData_.setColumnCount(7, 2);
    frameStreamColumnNames.push_back({"knots", 
                                      "ctrl"});
    frameStreamData_.setColumnCount(8, 2);
    frameStreamColumnNames.push_back({"knots", 
                                      "ctrl"});

    // add JSON exporter to frame stream data:
    AnalysisDataJsonFrameExporterPointer jsonFrameExporter(new AnalysisDataJsonFrameExporter);
    jsonFrameExporter -> setDataSetNames(frameStreamDataSetNames);
    jsonFrameExporter -> setColumnNames(frameStreamColumnNames);
    std::string frameStreamFileName = std::string("stream_") + outputJsonFileName_;
    jsonFrameExporter -> setFileName(frameStreamFileName);
    frameStreamData_.addModule(jsonFrameExporter);


    // TIMING DATA
    //-------------------------------------------------------------------------

    // TODO: perhaps mive to constructor?
    timingData_.setDataSetCount(1);
    timingData_.setColumnCount(0, 1);
    timingData_.setMultipoint(false);


    // PREPARE SELECTIONS FOR PORE PARTICLE MAPPING
    //-------------------------------------------------------------------------

    // prepare a centre of geometry selection collection:
    poreMappingSelCol_.setReferencePosType("res_cog");
    poreMappingSelCol_.setOutputPosType("res_cog");
  
    // selection of C-alpha atoms:
    // TODO: this will not work if only part of protein is specified as pore
    std::string refselSelText = refsel_.selectionText();
    std::string poreMappingSelCalString = "name CA";
    std::string poreMappingSelCogString = refselSelText;


    // create index groups from topology:
    // TODO: this will probably not work for custom index groups
    gmx_ana_indexgrps_t *poreIdxGroups;
    gmx_ana_indexgrps_init(&poreIdxGroups, 
                           top.topology(), 
                           NULL); 

    // create selections as defined above:
    poreMappingSelCal_ = poreMappingSelCol_.parseFromString(poreMappingSelCalString)[0];
    poreMappingSelCog_ = poreMappingSelCol_.parseFromString(poreMappingSelCogString)[0];
    poreMappingSelCol_.setTopology(top.topology(), 0);
    poreMappingSelCol_.setIndexGroups(poreIdxGroups);
    poreMappingSelCol_.compile();

    // free memory:
    gmx_ana_indexgrps_free(poreIdxGroups);

    // validate that there is a c-alpha for each residue:
    if( poreMappingSelCal_.posCount() != poreMappingSelCog_.posCount() )
    {
        std::cerr<<"ERROR: Could not find a C-alpha for each residue in pore forming group."
                 <<std::endl<<"Is your pore a protein?"<<std::endl;
        std::abort();
    }


    // PREPARE SELECTIONS FOR SOLVENT PARTICLE MAPPING
    //-------------------------------------------------------------------------

    // only do this if solvent selection specified:
    if( !sel_.empty() )
    {
        // prepare centre of geometry selection collection:
        solvMappingSelCol_.setReferencePosType("res_cog");
        solvMappingSelCol_.setOutputPosType("res_cog");

        // create index groups from topology:
        // TODO: this will not work for custom index groups
        gmx_ana_indexgrps_t *solvIdxGroups;
        gmx_ana_indexgrps_init(&solvIdxGroups,
                               top.topology(),
                               NULL);

        // selection text:
        std::string solvMappingSelCogString = sel_[0].selectionText();

        // create selection as defined by user:
        solvMappingSelCog_ = solvMappingSelCol_.parseFromString(solvMappingSelCogString)[0];

        // compile the selections:
        solvMappingSelCol_.setTopology(top.topology(), 0);
        solvMappingSelCol_.setIndexGroups(solvIdxGroups);
        solvMappingSelCol_.compile();

        // free memory:
        gmx_ana_indexgrps_free(solvIdxGroups);
    }

    
    // PREPARE TOPOLOGY QUERIES
    //-------------------------------------------------------------------------

	// load full topology:
	t_topology *topol = top.topology();	

	// access list of all atoms:
	t_atoms atoms = topol -> atoms;
    
	// create atomprop struct:
	gmx_atomprop_t aps = gmx_atomprop_init();

    
    // GET ATOM RADII FROM TOPOLOGY
    //-------------------------------------------------------------------------

    // get location of program binary from program context:
    const gmx::IProgramContext &programContext = gmx::getProgramContext();
    std::string radiusFilePath = programContext.fullBinaryPath();

    // obtain radius database location as relative path:
    auto lastSlash = radiusFilePath.find_last_of('/');
    radiusFilePath.replace(radiusFilePath.begin() + lastSlash - 5, 
                           radiusFilePath.end(), 
                           "share/data/vdwradii/");

    radiusFilePath = chapInstallBase() + std::string("/share/data/vdwradii/");
    

    // select appropriate database file:
    if( pfVdwRadiusDatabase_ == eVdwRadiusDatabaseHoleAmberuni )
    {
        pfVdwRadiusJson_ = radiusFilePath + "hole_amberuni.json";
    }
    else if( pfVdwRadiusDatabase_ == eVdwRadiusDatabaseHoleBondi )
    {
        pfVdwRadiusJson_ = radiusFilePath + "hole_bondi.json";
    }
    else if( pfVdwRadiusDatabase_ == eVdwRadiusDatabaseHoleHardcore )
    {
        pfVdwRadiusJson_ = radiusFilePath + "hole_hardcore.json";
    }
    else if( pfVdwRadiusDatabase_ == eVdwRadiusDatabaseHoleSimple )
    {
        pfVdwRadiusJson_ = radiusFilePath + "hole_simple.json";
    }
    else if( pfVdwRadiusDatabase_ == eVdwRadiusDatabaseHoleXplor )
    {
        pfVdwRadiusJson_ = radiusFilePath + "hole_xplor.json";
    }
    else if( pfVdwRadiusDatabase_ == eVdwRadiusDatabaseUser )
    {
        // has user provided a file name?
        if( !pfVdwRadiusJsonIsSet_ )
        {
            throw std::runtime_error("ERROR: Option pfVdwRadiusDatabase set "
                                     "to 'user', but no custom van-der-Waals "
                                     "radii specified with pfVdwRadiusJson.");
        }
    }

    // import vdW radii JSON: 
    JsonDocImporter jdi;
    rapidjson::Document radiiDoc = jdi(pfVdwRadiusJson_.c_str());
   
    // create radius provider and build lookup table:
    VdwRadiusProvider vrp;
    try
    {
        vrp.lookupTableFromJson(radiiDoc);
    }
    catch( std::exception& e )
    {
        std::cerr<<"ERROR while creating van der Waals radius lookup table:"<<std::endl;
        std::cerr<<e.what()<<std::endl; 
        std::abort();
    }


    // TRACK C-ALPHAS and RESIDUE INDICES
    //-------------------------------------------------------------------------
   
    // loop through all atoms, get index lists for c-alphas and residues:
    for(int i = 0; i < atoms.nr; i++)
    {
        // check for calpha:
        if( std::strcmp(*atoms.atomname[i], "CA") == 0 )
        {
           poreCAlphaIndices_.push_back(i); 
        }

        // track residue ID of atoms: 
        residueIndices_.push_back(atoms.atom[i].resind);
        atomResidueMapping_[i] = atoms.atom[i].resind;
        residueAtomMapping_[atoms.atom[i].resind].push_back(i);
    }

    // remove duplicate residue indices:
    std::vector<int>::iterator it;
    it = std::unique(residueIndices_.begin(), residueIndices_.end());
    residueIndices_.resize(std::distance(residueIndices_.begin(), it));

    // loop over residues:
    ConstArrayRef<int> refselAtomIdx = refsel_.atomIndices();
    for(it = residueIndices_.begin(); it != residueIndices_.end(); it++)
    {
        // current residue id:
        int resId = *it;
    
        // get vector of all atom indices in this residue:
        std::vector<int> atomIdx = residueAtomMapping_[resId];

        // for each atom in residue, check if it belongs to pore selection:
        bool addResidue = false;
        std::vector<int>::iterator jt;
        for(jt = atomIdx.begin(); jt != atomIdx.end(); jt++)
        {
            // check if atom belongs to pore selection:
            if( std::find(refselAtomIdx.begin(), refselAtomIdx.end(), *jt) != refselAtomIdx.end() )
            {
                // add atom to list of pore atoms:
                poreAtomIndices_.push_back(*jt);

                // if at least one atom belongs to pore group, the whole residue will be considered:
                addResidue = true;
            }
        }

        // add residue, if at least one atom is part of pore:
        if( addResidue == true )
        {
            poreResidueIndices_.push_back(resId);
        }
    }


    // FINALISE ATOMPROP QUERIES
    //-------------------------------------------------------------------------
    
	// delete atomprop struct:
	gmx_atomprop_destroy(aps);

    // set user-defined default radius?
    if( pfDefaultVdwRadiusIsSet_ )
    {
        vrp.setDefaultVdwRadius(pfDefaultVdwRadius_);
    }

    // build vdw radius lookup map:
    try
    {
        vdwRadii_ = vrp.vdwRadiiForTopology(top, refsel_.mappedIds());
    }
    catch( std::exception& e )
    {
        std::cerr<<"ERROR in van der Waals radius lookup:"<<std::endl;
        std::cerr<<e.what()<<std::endl;
        std::abort();
    } 

    // find maximum van der Waals radius:
    maxVdwRadius_ = std::max_element(vdwRadii_.begin(), vdwRadii_.end()) -> second;


    // GET RESIDUE CHEMICAL INFORMATION
    //-------------------------------------------------------------------------

    // get residue information from topology:
    resInfo_.nameFromTopology(top);
    resInfo_.chainFromTopology(top);

    // base path to location of hydrophobicity databases:
    std::string hydrophobicityFilePath = chapInstallBase() + 
            std::string("/share/data/hydrophobicity/");
    
    // select appropriate database file:
    if( hydrophobicityDatabase_ == eHydrophobicityDatabaseHessa2005 )
    {
        hydrophobicityJson_ = hydrophobicityFilePath + "hessa_2005.json";
    }
    else if( hydrophobicityDatabase_ == eHydrophobicityDatabaseKyteDoolittle1982 )
    {
        hydrophobicityJson_ = hydrophobicityFilePath + "kyte_doolittle_1982.json";
    }
    else if( hydrophobicityDatabase_ == eHydrophobicityDatabaseMonera1995 )
    {
        hydrophobicityJson_ = hydrophobicityFilePath + "monera_1995.json";
    }
    else if( hydrophobicityDatabase_ == eHydrophobicityDatabaseMoon2011 )
    {
        hydrophobicityJson_ = hydrophobicityFilePath + "moon_2011.json";
    }
    else if( hydrophobicityDatabase_ == eHydrophobicityDatabaseWimleyWhite1996 )
    {
        hydrophobicityJson_ = hydrophobicityFilePath + "wimley_white_1996.json";
    }
    else if( hydrophobicityDatabase_ == eHydrophobicityDatabaseZhu2016 )
    {
        hydrophobicityJson_ = hydrophobicityFilePath + "zhu_2016.json";
    }
    else if( hydrophobicityDatabase_ == eHydrophobicityDatabaseMemprotMd )
    {
        hydrophobicityJson_ = hydrophobicityFilePath + "memprotmd.json";
    }
    else if( hydrophobicityDatabase_ == eHydrophobicityDatabaseUser )
    {
        // has user provided a file name?
        if( !hydrophobicityJsonIsSet_ )
        {
            std::cerr<<"ERROR: Option hydrophob-database set to 'user', but "
            "no custom hydrophobicity scale was specified with "
            "hydrophob-json."<<std::endl;
            std::abort();
        }
    }

    // import hydrophbicity JSON:
    rapidjson::Document hydrophobicityDoc = jdi(hydrophobicityJson_.c_str());
   
    // generate hydrophobicity lookup table:
    resInfo_.hydrophobicityFromJson(hydrophobicityDoc);

    // set fallback hydrophobicity:
    if( hydrophobicityDefaultIsSet_ )
    {
        resInfo_.setDefaultHydrophobicity(hydrophobicityDefault_);
    }

    // free line for nice output:
    std::cout<<std::endl;
}


<<<<<<< HEAD
/*!
=======
/*
>>>>>>> d9eda9a5
 *
 */
void
trajectoryAnalysis::initAfterFirstFrame(
        const TrajectoryAnalysisSettings &settings,
        const t_trxframe &fr)
{

}


/*
 *
 */
void
trajectoryAnalysis::analyzeFrame(
        int frnr, 
        const t_trxframe &fr, 
        t_pbc *pbc,
        TrajectoryAnalysisModuleData *pdata)
{

    // get thread-local selections:
	const Selection &refSelection = pdata -> parallelSelection(refsel_);
//    const Selection &initProbePosSelection = pdata -> parallelSelection(initProbePosSelection_);

    // get data handles for this frame:
    AnalysisDataHandle dhFrameStream = pdata -> dataHandle(frameStreamData_);
    AnalysisDataHandle dhTiming = pdata -> dataHandle(timingData_);

	// get data for frame number frnr into data handle:
    dhFrameStream.startFrame(frnr, fr.time);
    dhTiming.startFrame(frnr, fr.time);


    // UPDATE INITIAL PROBE POSITION FOR THIS FRAME
    //-------------------------------------------------------------------------

    // recalculate initial probe position based on reference group COG:
    if( pfInitProbePosIsSet_ == false )
    {  
        // helper variable for conditional assignment of selection:
        Selection tmpsel;
  
        // has a group for specifying initial probe position been set?
        if( ippselIsSet_ == true )
        {
            // use explicitly given selection:
            tmpsel = ippsel_;
        }
        else 
        {
            // default to overall group of pore forming particles:
            tmpsel = refsel_;
        }
     
        // load data into initial position selection:
        const gmx::Selection &initPosSelection = pdata -> parallelSelection(tmpsel);
 
        // initialse total mass and COM vector:
        real totalMass = 0.0;
        gmx::RVec centreOfMass(0.0, 0.0, 0.0);
        
        // loop over all atoms: 
        for(int i = 0; i < initPosSelection.atomCount(); i++)
        {
            // get i-th atom position:
            gmx::SelectionPosition atom = initPosSelection.position(i);

            // add to total mass:
            totalMass += atom.mass();

            // add to COM vector:
            // TODO: implement separate centre of geometry and centre of mass 
            centreOfMass[0] += atom.mass() * atom.x()[0];
            centreOfMass[1] += atom.mass() * atom.x()[1];
            centreOfMass[2] += atom.mass() * atom.x()[2];
        }

        // scale COM vector by total MASS:
        centreOfMass[0] /= 1.0 * totalMass;
        centreOfMass[1] /= 1.0 * totalMass;
        centreOfMass[2] /= 1.0 * totalMass; 

        // set initial probe position:
        pfInitProbePos_[0] = centreOfMass[0];
        pfInitProbePos_[1] = centreOfMass[1];
        pfInitProbePos_[2] = centreOfMass[2];
    }


    // GET VDW RADII FOR SELECTION
    //-------------------------------------------------------------------------
    // TODO: Move this to separate class and test!
    // TODO: Should then also work for coarse-grained situations!

	// create vector of van der Waals radii and allocate memory:
    std::vector<real> selVdwRadii;
	selVdwRadii.reserve(refSelection.atomCount());

    // loop over all atoms in system and get vdW-radii:
	for(int i=0; i<refSelection.atomCount(); i++)
    {
        // get global index of i-th atom in selection:
        gmx::SelectionPosition atom = refSelection.position(i);
        int idx = atom.mappedId();

		// add radius to vector of radii:
		selVdwRadii.push_back(vdwRadii_.at(idx));
	}


	// PORE FINDING AND RADIUS CALCULATION
	// ------------------------------------------------------------------------

    // vectors as RVec:
    RVec initProbePos(pfInitProbePos_[0], pfInitProbePos_[1], pfInitProbePos_[2]);
    RVec chanDirVec(pfChanDirVec_[0], pfChanDirVec_[1], pfChanDirVec_[2]); 

    // create path finding module:
    std::unique_ptr<AbstractPathFinder> pfm;
    if( pfMethod_ == ePathFindingMethodInplaneOptimised )
    {
        // create inplane-optimised path finder:
        pfm.reset(new InplaneOptimisedProbePathFinder(pfPar_,
                                                      initProbePos,
                                                      chanDirVec,
                                                      pbc,
                                                      refSelection,
                                                      selVdwRadii));        
    }
    else if( pfMethod_ == ePathFindingMethodNaiveCylindrical )
    {        
        // create the naive cylindrical path finder:
        pfm.reset(new NaiveCylindricalPathFinder(pfPar_,
                                                 initProbePos,
                                                 chanDirVec));
    }

    // set parameters:
    pfm -> setParameters(pfParams_);


    // PATH FINDING
    //-------------------------------------------------------------------------

    // run path finding algorithm on current frame:
    std::cout.flush();
    clock_t tPathFinding = std::clock();
    pfm -> findPath();
    tPathFinding = (std::clock() - tPathFinding)/CLOCKS_PER_SEC;

    // retrieve molecular path object:
    std::cout.flush();
    clock_t tMolPath = std::clock();
    MolecularPath molPath = pfm -> getMolecularPath();
    tMolPath = (std::clock() - tMolPath)/CLOCKS_PER_SEC;
    
    // which method do we use for path alignment?
    if( pfPathAlignmentMethod_ == ePathAlignmentMethodNone )
    {
        // no need to do anything in this case
    }
    else if( pfPathAlignmentMethod_ == ePathAlignmentMethodIpp )
    {
        // map initial probe position onto pathway:
        std::vector<gmx::RVec> ipp;
        ipp.push_back(initProbePos);
        std::vector<gmx::RVec> mappedIpp = molPath.mapPositions(
                ipp, 
                mappingParams_);

        // shift coordinates of molecular path appropriately:
        molPath.shift(mappedIpp.front());
    }

    // get original path points and radii:
    std::vector<gmx::RVec> pathPoints = molPath.pathPoints();
    std::vector<real> pathRadii = molPath.pathRadii();

    // add original path points to frame stream dataset:
    dhFrameStream.selectDataSet(1);
    for(size_t i = 0; i < pathPoints.size(); i++)
    {
        dhFrameStream.setPoint(0, pathPoints.at(i)[XX]);
        dhFrameStream.setPoint(1, pathPoints.at(i)[YY]);
        dhFrameStream.setPoint(2, pathPoints.at(i)[ZZ]);
        dhFrameStream.setPoint(3, pathRadii.at(i));
        dhFrameStream.finishPointSet();
    }

    // add radius spline knots and control points to frame stream dataset:
    dhFrameStream.selectDataSet(2);
    std::vector<real> radiusKnots = molPath.poreRadiusUniqueKnots();    
    std::vector<real> radiusCtrlPoints = molPath.poreRadiusCtrlPoints();
    for(size_t i = 0; i < radiusKnots.size(); i++)
    {
        dhFrameStream.setPoint(0, radiusKnots.at(i));
        dhFrameStream.setPoint(1, radiusCtrlPoints.at(i));
        dhFrameStream.finishPointSet();
    }
    
    // add centre line spline knots and control points to frame stream dataset:
    dhFrameStream.selectDataSet(3);
    std::vector<real> centreLineKnots = molPath.centreLineUniqueKnots();    
    std::vector<gmx::RVec> centreLineCtrlPoints = molPath.centreLineCtrlPoints();
    for(size_t i = 0; i < centreLineKnots.size(); i++)
    {
        dhFrameStream.setPoint(0, centreLineKnots.at(i));
        dhFrameStream.setPoint(1, centreLineCtrlPoints.at(i)[XX]);
        dhFrameStream.setPoint(2, centreLineCtrlPoints.at(i)[YY]);
        dhFrameStream.setPoint(3, centreLineCtrlPoints.at(i)[ZZ]);
        dhFrameStream.finishPointSet();
    }


    // MAP PORE PARTICLES ONTO PATHWAY
    //-------------------------------------------------------------------------
 
    // evaluate pore mapping selection for this frame:
    t_trxframe frame = fr;
    poreMappingSelCol_.evaluate(&frame, pbc);
    const gmx::Selection poreMappingSelCal = pdata -> parallelSelection(poreMappingSelCal_);    
    const gmx::Selection poreMappingSelCog = pdata -> parallelSelection(poreMappingSelCog_);    


    // map pore residue COG onto pathway:
    clock_t tMapResCog = std::clock();
    std::map<int, gmx::RVec> poreCogMappedCoords = molPath.mapSelection(
            poreMappingSelCog, 
            mappingParams_);
    tMapResCog = (std::clock() - tMapResCog)/CLOCKS_PER_SEC;

    // map pore residue C-alpha onto pathway:
    clock_t tMapResCal = std::clock();
    std::map<int, gmx::RVec> poreCalMappedCoords = molPath.mapSelection(
            poreMappingSelCal, 
            mappingParams_);
    tMapResCal = (std::clock() - tMapResCal)/CLOCKS_PER_SEC;

    
    // check if particles are pore-lining:
    clock_t tResPoreLining = std::clock();
    std::map<int, bool> poreLining = molPath.checkIfInside(
            poreCogMappedCoords, 
            poreMappingMargin_);
    int nPoreLining = 0;
    for(auto jt = poreLining.begin(); jt != poreLining.end(); jt++)
    {
        if( jt -> second == true )
        {
            nPoreLining++;
        }
    }
    tResPoreLining = (std::clock() - tResPoreLining)/CLOCKS_PER_SEC;

    // check if residues are pore-facing:
    // TODO: make this conditional on whether C-alphas are available
    
    clock_t tResPoreFacing = std::clock();
    std::map<int, bool> poreFacing;
    int nPoreFacing = 0;
    for(auto it = poreCogMappedCoords.begin(); it != poreCogMappedCoords.end(); it++)
    {
        // is residue pore lining and has COG closer to centreline than CA?
        if( it -> second[RR] < poreCalMappedCoords[it->first][RR] &&
            poreLining[it -> first] == true )
        {
            poreFacing[it->first] = true;
            nPoreFacing++;
        }
        else
        {
            poreFacing[it->first] = false;            
        }
    }
    tResPoreFacing = (std::clock() - tResPoreFacing)/CLOCKS_PER_SEC;
    

    // ESTIMATE HYDROPHOBICITY PROFILE
    //-------------------------------------------------------------------------
   
    // get vectors of coordinates of pore-facing and -lining residues:
    std::vector<real> plResidueCoordS;
    std::vector<real> plResidueHydrophobicity;
    std::vector<real> pfResidueCoordS;
    std::vector<real> pfResidueHydrophobicity;
    real minPoreResS = std::numeric_limits<real>::infinity();
    real maxPoreResS = -std::numeric_limits<real>::infinity();
    for(auto res : poreCogMappedCoords)
    {
        if( poreLining[res.first] )
        {
            plResidueCoordS.push_back(res.second[SS]);
            plResidueHydrophobicity.push_back(
                    resInfo_.hydrophobicity(res.first));
        }
        if( poreFacing[res.first])
        {
            pfResidueCoordS.push_back(res.second[SS]);
            pfResidueHydrophobicity.push_back(
                    resInfo_.hydrophobicity(res.first));
        }

        // also track the largest and smallest residue positions:
        if( res.second[SS] < minPoreResS )
        {
            minPoreResS = res.second[SS];
        }
        if( res.second[SS] > maxPoreResS )
        {
            maxPoreResS = res.second[SS];
        }
    }

    // add mock values at both ends to ensure profile goes to zero smoothly:
    pfResidueCoordS.push_back(minPoreResS - hpBandWidth_/2.0);
    pfResidueCoordS.push_back(maxPoreResS + hpBandWidth_/2.0);
    pfResidueHydrophobicity.push_back(0.0);
    pfResidueHydrophobicity.push_back(0.0);

    plResidueCoordS.push_back(minPoreResS - hpBandWidth_/2.0);
    plResidueCoordS.push_back(maxPoreResS + hpBandWidth_/2.0);
    plResidueHydrophobicity.push_back(0.0);
    plResidueHydrophobicity.push_back(0.0);

    // set up kernel smoother:
    WeightedKernelDensityEstimator kernelSmoother;
    kernelSmoother.setParameters(hydrophobKernelParams_);

    // estimate hydrophobicity profiles due to pore-lining residues:
    SplineCurve1D plHydrophobicity = kernelSmoother.estimate(
            plResidueCoordS, 
            plResidueHydrophobicity);

    // add spline curve parameters to data handle:   
    dhFrameStream.selectDataSet(7);
    for(size_t i = 0; i < plHydrophobicity.ctrlPoints().size(); i++)
    {
        dhFrameStream.setPoint(
                0, 
                plHydrophobicity.uniqueKnots().at(i));
        dhFrameStream.setPoint(
                1, 
                plHydrophobicity.ctrlPoints().at(i));
        dhFrameStream.finishPointSet();
    }
 
    // estimate hydrophobicity profiles due to pore-facing residues:
    SplineCurve1D pfHydrophobicity = kernelSmoother.estimate(
            pfResidueCoordS, 
            pfResidueHydrophobicity);

    // add spline curve parameters to data handle:   
    dhFrameStream.selectDataSet(8);
    for(size_t i = 0; i < pfHydrophobicity.ctrlPoints().size(); i++)
    {
        dhFrameStream.setPoint(
                0, 
                pfHydrophobicity.uniqueKnots().at(i));
        dhFrameStream.setPoint(
                1, 
                pfHydrophobicity.ctrlPoints().at(i));
        dhFrameStream.finishPointSet();
    }


    // MAP SOLVENT PARTICLES ONTO PATHWAY
    //-------------------------------------------------------------------------

    // create data containers:
    std::map<int, gmx::RVec> solventMappedCoords; 
    std::map<int, bool> solvInsideSample;
    std::map<int, bool> solvInsidePore;
    int numSolvInsideSample = 0;
    int numSolvInsidePore = 0;

    // only do this if solvent selection is valid:
    if( !sel_.empty() )
    {
        // evaluate solevnt mapping selections for this frame:
        t_trxframe tmpFrame = fr;
        solvMappingSelCol_.evaluate(&tmpFrame, pbc);

        // TODO: make this a parameter:
        real solvMappingMargin_ = 0.0;
            
        // get thread-local selection data:
        const Selection solvMapSel = pdata -> parallelSelection(solvMappingSelCog_);

        // map particles onto pathway:
        clock_t tMapSol = std::clock();
        solventMappedCoords = molPath.mapSelection(solvMapSel, mappingParams_);
        tMapSol = (std::clock() - tMapSol)/CLOCKS_PER_SEC;

        // find particles inside path (i.e. pore plus bulk sampling regime):
        clock_t tSolInsideSample = std::clock();
        solvInsideSample = molPath.checkIfInside(
                solventMappedCoords, 
                solvMappingMargin_);
        for(auto jt = solvInsideSample.begin(); jt != solvInsideSample.end(); jt++)
        {            
            if( jt -> second == true )
            {
                numSolvInsideSample++;
            }
        }
        tSolInsideSample = (std::clock() - tSolInsideSample)/CLOCKS_PER_SEC;

        // find particles inside pore:
        clock_t tSolInsidePore = std::clock();
        solvInsidePore = molPath.checkIfInside(
                solventMappedCoords, 
                solvMappingMargin_,
                molPath.sLo(),
                molPath.sHi());
        for(auto jt = solvInsidePore.begin(); jt != solvInsidePore.end(); jt++)
        {            
            if( jt -> second == true )
            {
                numSolvInsidePore++;
            }
        }
        tSolInsidePore = (std::clock() - tSolInsidePore)/CLOCKS_PER_SEC;

        // now add mapped residue coordinates to data handle:
        dhFrameStream.selectDataSet(5);
        
        // add mapped residues to data container:
        for(auto it = solventMappedCoords.begin(); 
            it != solventMappedCoords.end(); 
            it++)
        {
             dhFrameStream.setPoint(0, solvMapSel.position(it -> first).mappedId()); // res.id
             dhFrameStream.setPoint(1, it -> second[0]);     // s
             dhFrameStream.setPoint(2, it -> second[1]);     // rho
             dhFrameStream.setPoint(3, 0.0);     // phi // FIXME wrong, but JSON cant handle NaN
             dhFrameStream.setPoint(4, solvInsidePore[it -> first]);     // inside pore
             dhFrameStream.setPoint(5, solvInsideSample[it -> first]);     // inside sample
             dhFrameStream.setPoint(6, solvMapSel.position(it -> first).x()[0]);  // x
             dhFrameStream.setPoint(7, solvMapSel.position(it -> first).x()[1]);  // y
             dhFrameStream.setPoint(8, solvMapSel.position(it -> first).x()[2]);  // z
             dhFrameStream.finishPointSet();
        }
    }

    
    // ESTIMATE SOLVENT DENSITY
    //-------------------------------------------------------------------------

    // TODO this entire section can easily be made its own class

    // build a vector of sample points inside the pathway:
    std::vector<real> solventSampleCoordS;
    solventSampleCoordS.reserve(solventMappedCoords.size());
    for(auto isInsideSample : solvInsideSample)
    {
        // is this particle inside the pathway?
        if( isInsideSample.second )
        {
            // add arc length coordinate to sample vector:
            solventSampleCoordS.push_back(
                    solventMappedCoords[isInsideSample.first][SS]);
        }
    }

    // sample points inside the por eonly for bandwidth estimation:
    std::vector<real> solventPoreCoordS;
    solventPoreCoordS.reserve(solventMappedCoords.size());
    for(auto isInsidePore : solvInsidePore)
    {
        if( isInsidePore.second )
        {
            solventPoreCoordS.push_back(
                    solventMappedCoords[isInsidePore.first][SS]);
        }
    }

    // create density estimator:
    std::unique_ptr<AbstractDensityEstimator> densityEstimator;
    if( deMethod_ == eDensityEstimatorHistogram )
    {
        densityEstimator.reset(new HistogramDensityEstimator());
    }
    else if( deMethod_ == eDensityEstimatorKernel )
    {
        if( deBandWidth_ <= 0.0 )
        {
            AmiseOptimalBandWidthEstimator bwe;
            deParams_.setBandWidth( bwe.estimate(solventPoreCoordS) );
        }

        densityEstimator.reset(new KernelDensityEstimator());
    }

    // set parameters for density estimation:
    densityEstimator -> setParameters(deParams_);

    // estimate density of solvent particles along arc length coordinate:
    SplineCurve1D solventDensityCoordS = densityEstimator -> estimate(
            solventSampleCoordS);

    // add spline curve parameters to data handle:   
    dhFrameStream.selectDataSet(6);
    for(size_t i = 0; i < solventDensityCoordS.ctrlPoints().size(); i++)
    {
        dhFrameStream.setPoint(
                0, 
                solventDensityCoordS.uniqueKnots().at(i));
        dhFrameStream.setPoint(
                1, 
                solventDensityCoordS.ctrlPoints().at(i));
        dhFrameStream.finishPointSet();
    }

    // track range covered by solvent:
    real solventRangeLo = solventDensityCoordS.uniqueKnots().front();
    real solventRangeHi = solventDensityCoordS.uniqueKnots().back();

    // obtain physical number density:
    SplineCurve1D pathRadius = molPath.pathRadius();
    NumberDensityCalculator ncc;
    SplineCurve1D numberDensity = ncc(
            solventDensityCoordS, 
            pathRadius, 
            numSolvInsideSample);
  
    // find minimum instantaneous solvent density in this frame:
    std::pair<real, real> lim(molPath.sLo(), molPath.sHi());
    std::pair<real, real> minSolventDensity = numberDensity.minimum(lim);


    // ADD AGGREGATE DATA TO PARALLELISABLE CONTAINER
    //-------------------------------------------------------------------------   

    // add aggegate path data:
    dhFrameStream.selectDataSet(0);

    // only one point per frame:
    dhFrameStream.setPoint(0, fr.time);
    dhFrameStream.setPoint(1, molPath.minRadius().first);
    dhFrameStream.setPoint(2, molPath.minRadius().second);
    dhFrameStream.setPoint(3, molPath.length());
    dhFrameStream.setPoint(4, molPath.volume());
    dhFrameStream.setPoint(5, numSolvInsidePore); 
    dhFrameStream.setPoint(6, numSolvInsideSample); 
    dhFrameStream.setPoint(7, solventRangeLo); 
    dhFrameStream.setPoint(8, solventRangeHi);
    dhFrameStream.setPoint(9, minSolventDensity.first); 
    dhFrameStream.setPoint(10, minSolventDensity.second);
    dhFrameStream.setPoint(11, molPath.sLo()); 
    dhFrameStream.setPoint(12, molPath.sHi());
    dhFrameStream.setPoint(13, deParams_.bandWidth()*deParams_.bandWidthScale());
    dhFrameStream.finishPointSet();


    // ADD RESIDUE DATA TO CONTAINER
    //-------------------------------------------------------------------------

    // get pore radius and solvent density at each residue's position:
    std::map<int, real> poreRadiusAtResidue;
    std::map<int, real> solventDensityAtResidue;
    for(auto res : poreCogMappedCoords)
    {
        // get residue-local radius and density:
        real rad = molPath.radius(res.second[SS]);
        real den = solventDensityCoordS.evaluate(res.second[SS], 0);

        // add radius and density to data handle:
        poreRadiusAtResidue[res.first] = rad;
        solventDensityAtResidue[res.first] = den;
    }

    // add mapped residues to data container:
    dhFrameStream.selectDataSet(4);
    for(auto it = poreCogMappedCoords.begin(); it != poreCogMappedCoords.end(); it++)
    {
        dhFrameStream.setPoint( 0, poreMappingSelCog.position(it -> first).mappedId());
        dhFrameStream.setPoint( 1, it -> second[SS]);            // s
        dhFrameStream.setPoint( 2, std::sqrt(it -> second[RR])); // rho
        dhFrameStream.setPoint( 3, it -> second[PP]);            // phi
        dhFrameStream.setPoint( 4, poreLining[it -> first]);     // pore lining?
        dhFrameStream.setPoint( 5, poreFacing[it -> first]);     // pore facing?
        dhFrameStream.setPoint( 6, poreRadiusAtResidue[it -> first]);
        dhFrameStream.setPoint( 7, solventDensityAtResidue[it -> first]);
        dhFrameStream.setPoint( 8, poreMappingSelCog.position(it -> first).x()[XX]);
        dhFrameStream.setPoint( 9, poreMappingSelCog.position(it -> first).x()[YY]);
        dhFrameStream.setPoint(10, poreMappingSelCog.position(it -> first).x()[ZZ]);
        dhFrameStream.finishPointSet();
    }


    // WRITE PORE TO OBJ FILE
    //-------------------------------------------------------------------------

    // TODO: this should be moved to a separate binary!
/*
    MolecularPathObjExporter molPathExp;
<<<<<<< HEAD
    molPathExp(outputObjFileName_.c_str(),
=======
    molPathExp(objOutputFileName_.c_str(),
               "molecular_pathway",
>>>>>>> d9eda9a5
               molPath);
*/

    // ADD TIMING DATA TO DATA HANDLE
    //-------------------------------------------------------------------------

    dhTiming.selectDataSet(0);
    dhTiming.setPoint(0, 1.1111);


    // FINISH FRAME
    //-------------------------------------------------------------------------

	// finish analysis of current frame:
    dhFrameStream.finishFrame();
    dhTiming.finishFrame();
}



/*
 *
 */
void
trajectoryAnalysis::finishAnalysis(int numFrames)
{
    // free line for neater output:
    std::cout<<std::endl;

    // transfer file names from user input:
    std::string inFileName = std::string("stream_") + outputJsonFileName_;
    std::string outFileName = outputJsonFileName_;
    std::fstream inFile;
    std::fstream outFile;

    // READ PER-FRAME DATA AND AGGREGATE ALL NON-PROFILE DATA
    // ------------------------------------------------------------------------

    // openen per-frame data set for reading:
    inFile.open(inFileName, std::fstream::in);

    // prepare summary statistics for aggregate properties:
    SummaryStatistics argMinRadiusSummary;
    SummaryStatistics minRadiusSummary;
    SummaryStatistics lengthSummary;
    SummaryStatistics volumeSummary;
    SummaryStatistics numPathSummary;
    SummaryStatistics numSampleSummary;
    SummaryStatistics solventRangeLoSummary;
    SummaryStatistics solventRangeHiSummary;
    SummaryStatistics argMinSolventDensitySummary;
    SummaryStatistics minSolventDensitySummary;
    SummaryStatistics arcLengthLoSummary;
    SummaryStatistics arcLengthHiSummary;
    SummaryStatistics bandWidthSummary;

    // containers for scalar time series:
    std::vector<real> argMinRadiusTimeSeries;
    std::vector<real> minRadiusTimeSeries;
    std::vector<real> lengthTimeSeries;
    std::vector<real> volumeTimeSeries;
    std::vector<real> numPathwayTimeSeries;
    std::vector<real> numSampleTimeSeries;
    std::vector<real> argMinSolventDensityTimeSeries;
    std::vector<real> minSolventDensityTimeSeries;
    std::vector<real> bandWidthTimeSeries;

    // number of residues in pore forming group:
    size_t numPoreRes = 0;
    std::vector<int> poreResIds;

    // container for time stamps:
    std::vector<real> timeStamps;

    // read file line by line and calculate summary statistics:
    int linesRead = 0;
    std::string line;
    while( std::getline(inFile, line) )
    {
        // read line into JSON document:
        rapidjson::StringStream lineStream(line.c_str());
        rapidjson::Document lineDoc;
        lineDoc.ParseStream(lineStream);

        // sanity checks:
        if( !lineDoc.IsObject() )
        {
            // FIXME this is where the JSON error occurs
            std::string error = "Line " + std::to_string(linesRead) + 
            " read from" + inFileName + " is not valid JSON object.";
            throw std::runtime_error(error);
        }
    
        // calculate summary statistics of aggregate variables:
        argMinRadiusSummary.update(
                lineDoc["pathSummary"]["argMinRadius"][0].GetDouble());
        minRadiusSummary.update(
                lineDoc["pathSummary"]["minRadius"][0].GetDouble());
        lengthSummary.update(
                lineDoc["pathSummary"]["length"][0].GetDouble());
        volumeSummary.update(
                lineDoc["pathSummary"]["volume"][0].GetDouble());
        numPathSummary.update(
                lineDoc["pathSummary"]["numPath"][0].GetDouble());
        numSampleSummary.update(
                lineDoc["pathSummary"]["numSample"][0].GetDouble());
        solventRangeLoSummary.update(
                lineDoc["pathSummary"]["solventRangeLo"][0].GetDouble());
        solventRangeHiSummary.update(
                lineDoc["pathSummary"]["solventRangeHi"][0].GetDouble());
        argMinSolventDensitySummary.update(
                lineDoc["pathSummary"]["argMinSolventDensity"][0].GetDouble());
        minSolventDensitySummary.update(
                lineDoc["pathSummary"]["minSolventDensity"][0].GetDouble());
        arcLengthLoSummary.update(
                lineDoc["pathSummary"]["arcLengthLo"][0].GetDouble());
        arcLengthHiSummary.update(
                lineDoc["pathSummary"]["arcLengthHi"][0].GetDouble());
        bandWidthSummary.update(
                lineDoc["pathSummary"]["bandWidth"][0].GetDouble());
        
        // get time stamp of current frame:
        real timeStamp = lineDoc["pathSummary"]["timeStamp"][0].GetDouble();
        timeStamps.push_back(timeStamp);

        // get scalar time series data:
        argMinRadiusTimeSeries.push_back(lineDoc["pathSummary"]["argMinRadius"][0].GetDouble());
        minRadiusTimeSeries.push_back(lineDoc["pathSummary"]["minRadius"][0].GetDouble());
        lengthTimeSeries.push_back(lineDoc["pathSummary"]["length"][0].GetDouble());
        volumeTimeSeries.push_back(lineDoc["pathSummary"]["volume"][0].GetDouble());
        numPathwayTimeSeries.push_back(lineDoc["pathSummary"]["numPath"][0].GetDouble());
        numSampleTimeSeries.push_back(lineDoc["pathSummary"]["numSample"][0].GetDouble());
        argMinSolventDensityTimeSeries.push_back(lineDoc["pathSummary"]["argMinSolventDensity"][0].GetDouble());
        minSolventDensityTimeSeries.push_back(lineDoc["pathSummary"]["minSolventDensity"][0].GetDouble());
        bandWidthTimeSeries.push_back(lineDoc["pathSummary"]["bandWidth"][0].GetDouble());

        // in first line, also read number of residues in pore forming group:
        if( linesRead == 0 )
        {
            numPoreRes = lineDoc["residuePositions"]["resId"].Size();

            for(size_t i = 0; i < numPoreRes; i++)
            {
                poreResIds.push_back(
                        lineDoc["residuePositions"]["resId"][i].GetDouble());
            }
        }

        // increment line counter:
        linesRead++;
    }

    // close per frame data set:
    inFile.close();
    
    // sanity check:
    if( linesRead != numFrames )
    {
        throw std::runtime_error("Number of frames read does not equal number"
        "of frames analyised.");
    }


    // READ PER-FRAME DATA AND AGGREGATE TIME-AVERAGED PORE PROFILE
    // ------------------------------------------------------------------------

    // define set of support points for profile evaluation:
    std::vector<real> supportPoints;
    size_t numSupportPoints = outputNumPoints_;
    real supportPointsLo = arcLengthLoSummary.min() - outputExtrapDist_;
    real supportPointsHi = arcLengthHiSummary.max() + outputExtrapDist_;

    // build support points:
    real supportPointsStep = (supportPointsHi - supportPointsLo) / (numSupportPoints - 1);
    for(size_t i = 0; i < numSupportPoints; i++)
    {
        supportPoints.push_back(supportPointsLo + i*supportPointsStep);
    }

    // define anchor points at which energy is set to zero:
    real anchorPointLo = arcLengthLoSummary.min();
    real anchorPointHi = arcLengthHiSummary.max();
    SummaryStatistics anchorEnergyLo;
    SummaryStatistics anchorEnergyHi;

    // open JSON data file in read mode:
    inFile.open(inFileName.c_str(), std::fstream::in);
    
    // prepare containers for profile summaries:
    std::vector<SummaryStatistics> radiusSummary(supportPoints.size());
    std::vector<SummaryStatistics> solventDensitySummary(supportPoints.size());
    std::vector<SummaryStatistics> energySummary(supportPoints.size());
    std::vector<SummaryStatistics> plHydrophobicitySummary(supportPoints.size());
    std::vector<SummaryStatistics> pfHydrophobicitySummary(supportPoints.size());

    // prepare summary statistics for residue properties:
    std::vector<SummaryStatistics> residueArcSummary(numPoreRes);
    std::vector<SummaryStatistics> residueRhoSummary(numPoreRes);
    std::vector<SummaryStatistics> residuePhiSummary(numPoreRes);
    std::vector<SummaryStatistics> residuePlSummary(numPoreRes);
    std::vector<SummaryStatistics> residuePfSummary(numPoreRes);
    std::vector<SummaryStatistics> residuePoreRadiusSummary(numPoreRes);
    std::vector<SummaryStatistics> residueSolventDensitySummary(numPoreRes);
    std::vector<SummaryStatistics> residueXSummary(numPoreRes);
    std::vector<SummaryStatistics> residueYSummary(numPoreRes);
    std::vector<SummaryStatistics> residueZSummary(numPoreRes);

    // containers for profile valued time series: 
    std::vector<std::vector<real>> radiusProfileTimeSeries;
    std::vector<std::vector<real>> solventDensityTimeSeries;
    std::vector<std::vector<real>> plHydrophobicityTimeSeries;
    std::vector<std::vector<real>> pfHydrophobicityTimeSeries;

    // read file line by line:
    int linesProcessed = 0;
    while( std::getline(inFile, line) )
    {
        std::cout.precision(3);
        std::cout<<"\rForming time averages, "
                 <<(double)linesProcessed/numFrames*100
                 <<"\% complete"
                 <<std::flush;

        // read line into JSON document:
        rapidjson::StringStream lineStream(line.c_str());
        rapidjson::Document lineDoc;
        lineDoc.ParseStream(lineStream);

        // sanity checks:
        if( !lineDoc.IsObject() )
        {
            std::string error = "Line " + std::to_string(linesProcessed) + 
            " read from" + inFileName + " is not valid JSON object.";
            throw std::runtime_error(error);
        }

        // copy first frame from here for OBJ output:
        if( linesProcessed == 0 )
        {
            molPathAvg_.reset(new MolecularPath(lineDoc));
        }


        // create molecular path:
        MolecularPath molPath(lineDoc);

        // sample radius at support points and add to summary statistics:
        std::vector<real> radiusSample = molPath.sampleRadii(supportPoints); 
        for(size_t i = 0; i < radiusSample.size(); i++)
        {
            radiusSummary.at(i).update(radiusSample.at(i));
        }

        // add to time series:
        radiusProfileTimeSeries.push_back(radiusSample);

        
        // sample points from hydrophobicity splines:
        SplineCurve1D pfHydrophobicitySpline = SplineCurve1DJsonConverter::fromJson(
                lineDoc["pfHydrophobicitySpline"], 1);
        std::vector<real> pfHydrophobicitySample = 
                pfHydrophobicitySpline.evaluateMultiple(supportPoints, 0);
        SummaryStatistics::updateMultiple(
                pfHydrophobicitySummary,
                pfHydrophobicitySample);
        pfHydrophobicityTimeSeries.push_back(pfHydrophobicitySample);

        SplineCurve1D plHydrophobicitySpline = SplineCurve1DJsonConverter::fromJson(
                lineDoc["plHydrophobicitySpline"], 1);
        std::vector<real> plHydrophobicitySample = 
                plHydrophobicitySpline.evaluateMultiple(supportPoints, 0);
        SummaryStatistics::updateMultiple(
                plHydrophobicitySummary,
                plHydrophobicitySample);
        plHydrophobicityTimeSeries.push_back(plHydrophobicitySample);


        // sample points from solvent density spline:
        SplineCurve1D solventDensitySpline = SplineCurve1DJsonConverter::fromJson(
                lineDoc["solventDensitySpline"], 1);
        std::vector<real> solventDensitySample = 
                solventDensitySpline.evaluateMultiple(supportPoints, 0);

        // get total number of particles in sample for this time step:
        int totalNumber = lineDoc["pathSummary"]["numSample"][0].GetDouble();

        // convert to number density and add to summary statistic:
        // TODO this should be done in per-frame analysis:
        NumberDensityCalculator ndc;
        solventDensitySample = ndc(
                solventDensitySample, 
                radiusSample, 
                totalNumber);
        SummaryStatistics::updateMultiple(
                solventDensitySummary,
                solventDensitySample);
        solventDensityTimeSeries.push_back(solventDensitySample);
 
        // convert to energy and add to summary statistic:
        BoltzmannEnergyCalculator bec;
        std::vector<real> energySample = bec.calculate(solventDensitySample);
        SummaryStatistics::updateMultiple(
                energySummary,
                energySample);

        // also evaluate density and radius at anchor points:
        real solventDensityAnchorLo = solventDensitySpline.evaluate(
                anchorPointLo, 0);
        real solventDensityAnchorHi = solventDensitySpline.evaluate(
                anchorPointHi, 0);
        real poreRadiusAnchorLo = molPath.radius(anchorPointLo);
        real poreRadiusAnchorHi = molPath.radius(anchorPointHi);

        // calculate energy at anchor points by linear interpolation:
        LinearSplineInterp1D interp;
        auto energySpline = interp(supportPoints, energySample);
        anchorEnergyLo.update( energySpline.evaluate(anchorPointLo, 0) );
        anchorEnergyHi.update( energySpline.evaluate(anchorPointHi, 0) );


        // loop over all pore forming residues:
        for(size_t i = 0; i < numPoreRes; i++)
        {
            residueArcSummary.at(i).update(
                    lineDoc["residuePositions"]["s"][i].GetDouble());
            residueRhoSummary.at(i).update(
                    lineDoc["residuePositions"]["rho"][i].GetDouble());
            residuePhiSummary.at(i).update(
                    lineDoc["residuePositions"]["phi"][i].GetDouble());
            residuePlSummary.at(i).update(
                    lineDoc["residuePositions"]["poreLining"][i].GetDouble());
            residuePfSummary.at(i).update(
                    lineDoc["residuePositions"]["poreFacing"][i].GetDouble());
            residueXSummary.at(i).update(
                    lineDoc["residuePositions"]["x"][i].GetDouble());
            residueYSummary.at(i).update(
                    lineDoc["residuePositions"]["y"][i].GetDouble());
            residueZSummary.at(i).update(
                    lineDoc["residuePositions"]["z"][i].GetDouble());

            // residue-local number density requires additional post-processing:
            real rad = lineDoc["residuePositions"]["poreRadius"][i].GetDouble();
            real den = lineDoc["residuePositions"]["solventDensity"][i].GetDouble();
            residuePoreRadiusSummary.at(i).update(rad);
            residueSolventDensitySummary.at(i).update(den*totalNumber/(M_PI*rad*rad));
        }

        // increment line counter:
        linesProcessed++;
    }
  
    // shift of energy profile so that energy at anchor points is zero:
    real shift = -0.5*(anchorEnergyLo.mean() + anchorEnergyHi.mean());
    std::for_each(
            energySummary.begin(), 
            energySummary.end(), 
            [this, shift](SummaryStatistics &s){s.shift(shift);});

    // inform user about progress:
    std::cout.precision(3);
    std::cout<<"\rForming time averages, "
             <<(double)linesProcessed/numFrames*100
             <<"\% complete"
             <<std::endl;

    // sanity check:
    if( linesProcessed != numFrames )
    {
        std::string error = "Number of lines read from JSON file does not"
        "equal number of frames processed!"; 
        throw std::runtime_error(error);
    }

    // close filestream object:
    inFile.close();

    
    // CREATE PDB OUTPUT
    // ------------------------------------------------------------------------

    // assign residue pore facing and pore lining to occupency and bfac:
    outputStructure_.setPoreFacing(residuePlSummary, residuePfSummary);

    // write structure to PDB file:
    PdbIo::write(outputPdbFileName_, outputStructure_);


    // CREATE OUTPUT JSON
    // ------------------------------------------------------------------------

    // initialise a JSON results container:
    ResultsJsonExporter results;

    // add summary statistics for scalr variables describing the pathway:
    results.addPathwaySummary("argMinRadius", argMinRadiusSummary);
    results.addPathwaySummary("minRadius", minRadiusSummary);
    results.addPathwaySummary("length", lengthSummary);
    results.addPathwaySummary("volume", volumeSummary);
    results.addPathwaySummary("numPathway", numPathSummary);
    results.addPathwaySummary("numSample", numSampleSummary);
    results.addPathwaySummary("argMinSolventDensity", argMinSolventDensitySummary);
    results.addPathwaySummary("minSolventDensity", minSolventDensitySummary);
    results.addPathwaySummary("bandWidth", bandWidthSummary);

    // add time-averaged pathway profiles:
    results.addSupportPoints(supportPoints);
    results.addPathwayProfile("radius", radiusSummary);
    results.addPathwayProfile("plHydrophobicity", plHydrophobicitySummary);
    results.addPathwayProfile("pfHydrophobicity", pfHydrophobicitySummary);
    results.addPathwayProfile("density", solventDensitySummary);
    results.addPathwayProfile("energy", energySummary);
    
    // add scalar time series data to output:
    results.addTimeStamps(timeStamps);
    results.addPathwayScalarTimeSeries("argMinRadius", argMinRadiusTimeSeries);
    results.addPathwayScalarTimeSeries("minRadius", minRadiusTimeSeries);
    results.addPathwayScalarTimeSeries("length", lengthTimeSeries);
    results.addPathwayScalarTimeSeries("volume", volumeTimeSeries);
    results.addPathwayScalarTimeSeries("numPathway", numPathwayTimeSeries);
    results.addPathwayScalarTimeSeries("numSample", numSampleTimeSeries);
    results.addPathwayScalarTimeSeries("argMinSolventDensity", argMinSolventDensityTimeSeries);
    results.addPathwayScalarTimeSeries("minSolventDensity", minSolventDensityTimeSeries);
    results.addPathwayScalarTimeSeries("bandWidth", bandWidthTimeSeries);

    // add vector-valued time series data to output:
    results.addPathwayGridPoints(timeStamps, supportPoints);
    results.addPathwayProfileTimeSeries("radius", radiusProfileTimeSeries);
    results.addPathwayProfileTimeSeries("density", solventDensityTimeSeries);
    results.addPathwayProfileTimeSeries("plHydrophobicity", plHydrophobicityTimeSeries);
    results.addPathwayProfileTimeSeries("pfHydrophobicity", pfHydrophobicityTimeSeries);

    // add per-residue data to output document:
    results.addResidueInformation(poreResIds, resInfo_);
    results.addResidueSummary("s", residueArcSummary);
    results.addResidueSummary("rho", residueRhoSummary);
    results.addResidueSummary("phi", residuePhiSummary);
    results.addResidueSummary("poreLining", residuePlSummary);
    results.addResidueSummary("poreFacing", residuePfSummary);
    results.addResidueSummary("poreRadius", residuePoreRadiusSummary);
    results.addResidueSummary("solventDensity", residueSolventDensitySummary);
    results.addResidueSummary("x", residueXSummary);
    results.addResidueSummary("y", residueYSummary);
    results.addResidueSummary("z", residueZSummary);


    // write results to JSON file:
    results.write(outFileName);


    // COPYING PER-FRAME DATA TO FINAL OUTPUT FILE
    // ------------------------------------------------------------------------
    
    // open file with per-frame data and output data:
    inFile.open(inFileName, std::fstream::in);
    outFile.open(outFileName, std::fstream::app);

    // append input file to output file line by line:    
    int linesCopied = 0;
    std::string copyLine;
    while( std::getline(inFile, copyLine) )
    {
        // append line to out file:
        outFile<<copyLine<<std::endl;

        // increment line counter:
        linesCopied++;
    }

    // close file streams:
    inFile.close();
    outFile.close();

    // sanity checks:
    if( linesCopied != numFrames )
    {
        throw std::runtime_error("Could not copy all lines from per-frame data"
        "file to output data file.");
    }

    // delete temporary file:
    std::remove(inFileName.c_str());


    // EXPORT PATHWAY TO OBJ FILE
    // ------------------------------------------------------------------------

    // retrieve averaged properties:
    std::vector<real> avgRadius;
    std::vector<real> avgSolventDensity;
    std::vector<real> avgEnergy;
    std::vector<real> avgPlHydrophobicity;
    std::vector<real> avgPfHydrophobicity;
    for(size_t i = 0; i < supportPoints.size(); i++)
    {
        avgRadius.push_back(radiusSummary.at(i).mean());
        avgSolventDensity.push_back(solventDensitySummary.at(i).mean());
        avgEnergy.push_back(energySummary.at(i).mean());
        avgPlHydrophobicity.push_back(plHydrophobicitySummary.at(i).mean());
        avgPfHydrophobicity.push_back(pfHydrophobicitySummary.at(i).mean());
    }

    // averaged properties as spline curves:
    CubicSplineInterp1D interp;
    auto avgRadiusSpl = interp(
            supportPoints, 
            avgRadius, 
            eSplineInterpBoundaryHermite);
    auto avgSolventDensitySpl = interp(
            supportPoints, 
            avgSolventDensity, 
            eSplineInterpBoundaryHermite);
    auto avgEnergySpl = interp(
            supportPoints, 
            avgEnergy, 
            eSplineInterpBoundaryHermite);
    auto avgPlHydrophobicitySpl = interp(
            supportPoints, 
            avgPlHydrophobicity, 
            eSplineInterpBoundaryHermite);
    auto avgPfHydrophobicitySpl = interp(
            supportPoints, 
            avgPfHydrophobicity, 
            eSplineInterpBoundaryHermite);


    // associate properties with pathway:
    molPathAvg_ -> addScalarProperty("avg_radius", avgRadiusSpl, false);
    molPathAvg_ -> addScalarProperty("avg_density", avgSolventDensitySpl, false);
//    molPathAvg_ -> addScalarProperty("avg_energy", avgEnergySpl, false);
    molPathAvg_ -> addScalarProperty("avg_pl_hydrophobicity", avgPlHydrophobicitySpl, true);
    molPathAvg_ -> addScalarProperty("avg_pf_hydrophobicity", avgPfHydrophobicitySpl, true);

    // TODO file path
    auto palettes = ColourPaletteProvider::fromJsonFile("/sansom/s117/scro2967/repos/chap/share/data/palettes/default_colour_palettes.json");

    // export pathway to file:
    MolecularPathObjExporter mpexp;
    mpexp(
        "output", 
        "time_averaged_molecular_path", 
        *molPathAvg_,
        palettes);
}




void
trajectoryAnalysis::writeOutput()
{

}














<|MERGE_RESOLUTION|>--- conflicted
+++ resolved
@@ -961,11 +961,7 @@
 }
 
 
-<<<<<<< HEAD
 /*!
-=======
-/*
->>>>>>> d9eda9a5
  *
  */
 void
@@ -1564,12 +1560,8 @@
     // TODO: this should be moved to a separate binary!
 /*
     MolecularPathObjExporter molPathExp;
-<<<<<<< HEAD
-    molPathExp(outputObjFileName_.c_str(),
-=======
     molPathExp(objOutputFileName_.c_str(),
                "molecular_pathway",
->>>>>>> d9eda9a5
                molPath);
 */
 
